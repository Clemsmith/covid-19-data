--- conflicted
+++ resolved
@@ -1,5 +1,6 @@
 import re
 from typing import Iterator
+from datetime import timedelta
 
 from epiweeks import Week
 from bs4 import BeautifulSoup, element
@@ -16,12 +17,7 @@
     units = "tests performed"
     source_label = "Swedish Public Health Agency"
     notes = ""
-<<<<<<< HEAD
-    source_url_ref = "https://www.folkhalsomyndigheten.se/smittskydd-beredskap/utbrott/aktuella-utbrott/covid-19/statistik-och-analyser/antalet-testade-for-covid-19/"
-    week_num = None
-=======
     source_url = "https://www.folkhalsomyndigheten.se/smittskydd-beredskap/utbrott/aktuella-utbrott/covid-19/statistik-och-analyser/antalet-testade-for-covid-19/"
->>>>>>> 3b077bad
     regex = {
         "title": r"Antalet testade individer och genomförda test per",
         "week": r"[vV]ecka (\d+)",
@@ -29,11 +25,8 @@
 
     def read(self) -> pd.DataFrame:
         """Reads data from source."""
-
-        soup = get_soup(self.source_url_ref)
+        soup = get_soup(self.source_url)
         data = self._parse_data(soup)
-<<<<<<< HEAD
-=======
         df = self._build_df(data)
         return df
 
@@ -52,13 +45,10 @@
         df = df.assign(
             **{
                 "Source URL": self.source_url,
-                "Daily change in cumulative total": round(df["Daily change in cumulative total"].bfill() / 7),
+                "Daily change in cumulative total": round(df["Daily change in cumulative total"].bfill()),
             }
         )
         return df
->>>>>>> 3b077bad
-
-        return pd.DataFrame(data)
 
     def _parse_data(self, soup: BeautifulSoup) -> list:
         """Gets data from the source page."""
@@ -69,34 +59,15 @@
         # Extract the text from the element
         text = self._get_text_from_element(elem)
         # Extract the metrics
-        weekly_change = self._parse_metrics(text,week_num)
+        weekly_change = self._parse_metrics(text, week_num)
         # Parse date
-<<<<<<< HEAD
-        week = self._parse_date()
-        # Create list
-        data = []
-        for day in week:
-            daily_change = round(weekly_change / 7.0)
-            record = {
-                "Date": clean_date(day),
-                "Daily change in cumulative total": daily_change,
-            }
-            data.append(record)
-
-        return data
-
-    def _get_week_num_from_element(self, elem: element.Tag) -> None:
-        """Gets week number from element."""
-        self.week_num = int(re.search(self.regex["week"], elem.text).group(1))
-=======
         date = self._parse_date(week_num)
 
         record = {
             "Date": date,
-            "Daily change in cumulative total": daily_change,
+            "Daily change in cumulative total": round(weekly_change / 7),
         }
         return record
->>>>>>> 3b077bad
 
     def _get_relevant_element(self, soup: BeautifulSoup) -> element.Tag:
         """Gets element from the soup."""
@@ -116,25 +87,16 @@
 
     def _get_text_from_element(self, elem: element.Tag) -> str:
         """Gets text from element."""
-<<<<<<< HEAD
-        text = elem.find_next_sibling("table").text.replace(" ", "").replace("\n", " ")
-        return text
-=======
         elem = elem.find_next_sibling("table").text.replace(" ", "").replace("\n", " ")
         return elem
->>>>>>> 3b077bad
 
     def _parse_metrics(self, text: str, week_num) -> int:
         """Gets metrics from the text."""
         count = re.search(fr"[vV]ecka{week_num} \d+ (\d+)", text).group(1)
         return clean_count(count)
 
-    def _parse_date(self) -> Iterator:
+    def _parse_date(self, week_num) -> Iterator:
         """parses the date from the week number."""
-<<<<<<< HEAD
-        week = Week(2022, self.week_num, system="iso").iterdates()
-        return week
-=======
         date = Week(2022, week_num, system="iso").enddate()
         return clean_date(date)
 
@@ -143,7 +105,6 @@
         df_current = self.load_datafile()
         date = df_current.Date.max()
         return clean_date(date, "%Y-%m-%d", as_datetime=True)
->>>>>>> 3b077bad
 
     def export(self):
         """Exports data to csv."""
