import os
import re
import datetime
import pytz

import requests
import pandas as pd
from bs4 import BeautifulSoup

from vax.utils.incremental import enrich_data, increment


def read(source: str) -> pd.Series:
    soup = BeautifulSoup(requests.get(source).content, "html.parser")
    return parse_data(soup)


def parse_data(soup: BeautifulSoup) -> pd.Series:
    table = soup.find("p", string=re.compile("Поставени ваксини по")).parent.find("table")
    data = pd.read_html(str(table))[0]
    data = data.droplevel(level=0, axis=1)
    data = data[data["Област"] == "Общо"]
    return data.set_index(data.columns[0]).T.squeeze()


def enrich_date(ds: pd.Series) -> pd.Series:
    date = str(datetime.datetime.now(pytz.timezone("Europe/Sofia")).date() - datetime.timedelta(days=1))
    return enrich_data(ds, "date", date)


def translate_index(ds: pd.Series) -> pd.Series:
    return ds.rename({
        "Общ брой лица със завършен ваксинационен цикъл": "people_fully_vaccinated",
        "Общо поставени дози": "total_vaccinations",
    })


def add_totals(ds: pd.Series) -> pd.Series:
    people_vaccinated = int(ds["total_vaccinations"]) - int(ds["people_fully_vaccinated"])
    return enrich_data(ds, "people_vaccinated", people_vaccinated)


def enrich_location(ds: pd.Series) -> pd.Series:
    return enrich_data(ds, "location", "Bulgaria")


def enrich_vaccine(ds: pd.Series) -> pd.Series:
    return enrich_data(ds, "vaccine", "Johnson&Johnson, Oxford/AstraZeneca, Moderna, Pfizer/BioNTech")


def enrich_source(ds: pd.Series) -> pd.Series:
    return enrich_data(ds, "source_url", "https://coronavirus.bg/bg/statistika")


def pipeline(ds: pd.Series) -> pd.Series:
    return (
        ds
        .pipe(translate_index)
        .pipe(add_totals)
        .pipe(enrich_date)
        .pipe(enrich_location)
        .pipe(enrich_vaccine)
        .pipe(enrich_source)
    )


def main(paths):
    source = "https://coronavirus.bg/bg/statistika"
    data = read(source).pipe(pipeline)

    increment(
<<<<<<< HEAD
        paths=paths,
        location=data['location'],
        total_vaccinations=int(data['total_vaccinations']),
        people_vaccinated=int(data['people_vaccinated']),
        people_fully_vaccinated=int(data['people_fully_vaccinated']),
        date=data['date'],
        source_url=data['source_url'],
        vaccine=data['vaccine']
=======
        location=data["location"],
        total_vaccinations=int(data["total_vaccinations"]),
        people_vaccinated=int(data["people_vaccinated"]),
        people_fully_vaccinated=int(data["people_fully_vaccinated"]),
        date=data["date"],
        source_url=data["source_url"],
        vaccine=data["vaccine"]
>>>>>>> b65ef2ce
    )


if __name__ == "__main__":
    main()<|MERGE_RESOLUTION|>--- conflicted
+++ resolved
@@ -67,9 +67,7 @@
 def main(paths):
     source = "https://coronavirus.bg/bg/statistika"
     data = read(source).pipe(pipeline)
-
     increment(
-<<<<<<< HEAD
         paths=paths,
         location=data['location'],
         total_vaccinations=int(data['total_vaccinations']),
@@ -78,15 +76,6 @@
         date=data['date'],
         source_url=data['source_url'],
         vaccine=data['vaccine']
-=======
-        location=data["location"],
-        total_vaccinations=int(data["total_vaccinations"]),
-        people_vaccinated=int(data["people_vaccinated"]),
-        people_fully_vaccinated=int(data["people_fully_vaccinated"]),
-        date=data["date"],
-        source_url=data["source_url"],
-        vaccine=data["vaccine"]
->>>>>>> b65ef2ce
     )
 
 
