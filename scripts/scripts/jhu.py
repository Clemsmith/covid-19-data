import argparse
import os
import sys
import pandas as pd
import numpy as np
import pytz
from datetime import datetime
from termcolor import colored
from cowidev.utils.s3 import df_to_s3

CURRENT_DIR = os.path.dirname(__file__)
sys.path.append(CURRENT_DIR)

import megafile
from shared import (
    load_population,
    load_owid_continents,
    inject_owid_aggregates,
    inject_per_million,
    inject_days_since,
    inject_cfr,
    inject_population,
    inject_rolling_avg,
    inject_exemplars,
    inject_doubling_days,
    inject_weekly_growth,
    inject_biweekly_growth,
    standard_export,
    ZERO_DAY,
)

from utils.slack_client import send_warning, send_success
from utils.db_imports import import_dataset

INPUT_PATH = os.path.join(CURRENT_DIR, "../input/jhu/")
OUTPUT_PATH = os.path.join(CURRENT_DIR, "../../public/data/jhu/")
TMP_PATH = os.path.join(CURRENT_DIR, "../tmp")

LOCATIONS_CSV_PATH = os.path.join(INPUT_PATH, "jhu_country_standardized.csv")

ERROR = colored("[Error]", "red")
WARNING = colored("[Warning]", "yellow")

DATASET_NAME = "COVID-19 - Johns Hopkins University"

LARGE_DATA_CORRECTIONS = [
    ("Brazil", "2021-09-18", "cases"),
    ("Ecuador", "2020-09-07", "deaths"),
    ("Ecuador", "2021-07-20", "deaths"),
    ("France", "2021-05-20", "cases"),
    ("Mexico", "2021-06-01", "deaths"),
    ("Turkey", "2020-12-10", "cases"),
]


def print_err(*args, **kwargs):
    return print(*args, file=sys.stderr, **kwargs)


def download_csv():
    files = ["time_series_covid19_confirmed_global.csv", "time_series_covid19_deaths_global.csv"]
    for file in files:
        print(file)
        os.system(
            f"curl --silent -f -o {INPUT_PATH}/{file} -L"
            f" https://github.com/CSSEGISandData/COVID-19/raw/master/csse_covid_19_data/csse_covid_19_time_series/{file}"
        )


def get_metric(metric, region):
    file_path = os.path.join(INPUT_PATH, f"time_series_covid19_{metric}_{region}.csv")
    df = pd.read_csv(file_path).drop(columns=["Lat", "Long"])

    if metric == "confirmed":
        metric = "total_cases"
    elif metric == "deaths":
        metric = "total_deaths"
    else:
        print_err("Unknown metric requested.\n")
        sys.exit(1)

    # Relabel as 'International'
    df.loc[df["Country/Region"].isin(["Diamond Princess", "MS Zaandam"]), "Country/Region"] = "International"

    # Relabel Hong Kong to its own time series
    df.loc[df["Province/State"] == "Hong Kong", "Country/Region"] = "Hong Kong"

    national = df.drop(columns="Province/State").groupby("Country/Region", as_index=False).sum()

    df = national.copy()  # df = pd.concat([national, subnational]).reset_index(drop=True)
    df = df.melt(id_vars="Country/Region", var_name="date", value_name=metric)
    df.loc[:, "date"] = pd.to_datetime(df["date"], format="%m/%d/%y").dt.date
    df = df.sort_values("date")

    # Only start country series when total_cases > 0 or total_deaths > 0 to minimize file size
    cutoff = (
        df.loc[df[metric] == 0, ["date", "Country/Region"]]
        .groupby("Country/Region", as_index=False)
        .max()
        .rename(columns={"date": "cutoff"})
    )
    df = df.merge(cutoff, on="Country/Region", how="left")
    df = df[(df.date >= df.cutoff) | (df.cutoff.isna())].drop(columns="cutoff")

    df.loc[:, metric.replace("total_", "new_")] = df[metric] - df.groupby("Country/Region")[metric].shift(1)
    return df


def load_data():
    global_cases = get_metric("confirmed", "global")
    global_deaths = get_metric("deaths", "global")
    return pd.merge(global_cases, global_deaths, on=["date", "Country/Region"], how="outer")


def load_locations():
    return pd.read_csv(LOCATIONS_CSV_PATH, keep_default_na=False).rename(
        columns={"Country": "Country/Region", "Our World In Data Name": "location"}
    )


def _load_merged():
    df_data = load_data()
    df_locs = load_locations()
    return df_data.merge(df_locs, how="left", on=["Country/Region"])


def check_data_correctness(df_merged):
    errors = 0

    # Check that every country name is standardized
    df_uniq = df_merged[["Country/Region", "location"]].drop_duplicates()
    if df_uniq["location"].isnull().any():
        print_err("\n" + ERROR + " Could not find OWID names for:")
        print_err(df_uniq[df_uniq["location"].isnull()])
        errors += 1

    # Drop missing locations for the further checks – that error is addressed above
    df_merged = df_merged.dropna(subset=["location"])

    # Check for duplicate rows
    if df_merged.duplicated(subset=["date", "location"]).any():
        print_err("\n" + ERROR + " Found duplicate rows:")
        print_err(df_merged[df_merged.duplicated(subset=["date", "location"])])
        errors += 1

    # Check for missing population figures
    df_pop = load_population()
    pop_entity_diff = (
        set(df_uniq["location"]) - set(df_pop["location"]) - set(["International", "Summer Olympics 2020"])
    )
    if len(pop_entity_diff) > 0:
        # this is not an error, so don't increment errors variable
        print("\n" + WARNING + " These entities were not found in the population dataset:")
        print(pop_entity_diff)
        print()
        formatted_msg = ", ".join(f"`{entity}`" for entity in pop_entity_diff)
        send_warning(
            channel="corona-data-updates",
            title="Some entities are missing from the population dataset",
            message=formatted_msg,
        )

    return errors == 0


def discard_rows(df):
    for ldc in LARGE_DATA_CORRECTIONS:
        df.loc[(df.location == ldc[0]) & (df.date.astype(str) == ldc[1]), f"new_{ldc[2]}"] = np.nan
    return df


def load_standardized(df):
    df = df[["date", "location", "new_cases", "new_deaths", "total_cases", "total_deaths"]]
    df = discard_rows(df)
    df = inject_owid_aggregates(df)
    df = inject_weekly_growth(df)
    df = inject_biweekly_growth(df)
    df = inject_doubling_days(df)
    df = inject_per_million(
        df,
        [
            "new_cases",
            "new_deaths",
            "total_cases",
            "total_deaths",
            "weekly_cases",
            "weekly_deaths",
            "biweekly_cases",
            "biweekly_deaths",
        ],
    )
    df = inject_rolling_avg(df)
    df = inject_cfr(df)
    df = inject_days_since(df)
    df = inject_exemplars(df)
    return df.sort_values(by=["location", "date"])


def export(df_merged):
    df_loc = df_merged[["Country/Region", "location"]].drop_duplicates()
    df_loc = df_loc.merge(load_owid_continents(), on="location", how="left")
    df_loc = inject_population(df_loc)
    df_loc["population_year"] = df_loc["population_year"].round().astype("Int64")
    df_loc["population"] = df_loc["population"].round().astype("Int64")
    df_loc = df_loc.sort_values("location")
    df_loc.to_csv(os.path.join(OUTPUT_PATH, "locations.csv"), index=False)
    # The rest of the CSVs
    return standard_export(load_standardized(df_merged), OUTPUT_PATH, DATASET_NAME)


def clean_global_subnational(metric):
    url = f"https://raw.githubusercontent.com/CSSEGISandData/COVID-19/master/csse_covid_19_data/csse_covid_19_time_series/time_series_covid19_{metric}_global.csv"
    metric = "cases" if metric == "confirmed" else "deaths"

    df = (
        pd.read_csv(url, na_values="")
        .drop(columns=["Lat", "Long"])
        .dropna(subset=["Province/State"])
        .melt(id_vars=["Country/Region", "Province/State"], var_name="date", value_name=f"total_{metric}")
        .rename(columns={"Country/Region": "location1", "Province/State": "location2"})
    )
    df["date"] = pd.to_datetime(df.date).dt.date.astype(str)
    df = df.sort_values(["location1", "location2", "date"])
    df[f"new_{metric}"] = df[f"total_{metric}"] - df.groupby(["location1", "location2"])[f"total_{metric}"].shift(1)
    df[f"new_{metric}_smoothed"] = (
        df.groupby(["location1", "location2"]).rolling(7)[f"new_{metric}"].mean().droplevel(level=[0, 1]).round(2)
    )
    df["location3"] = pd.NA
    return df


def clean_us_subnational(metric):
    url = f"https://raw.githubusercontent.com/CSSEGISandData/COVID-19/master/csse_covid_19_data/csse_covid_19_time_series/time_series_covid19_{metric}_US.csv"
    metric = "cases" if metric == "confirmed" else "deaths"

    df = (
        pd.read_csv(url)
        .drop(
            columns=[
                "UID",
                "iso2",
                "iso3",
                "code3",
                "FIPS",
                "Country_Region",
                "Lat",
                "Long_",
                "Combined_Key",
                "Population",
            ],
            errors="ignore",
        )
        .melt(id_vars=["Province_State", "Admin2"], var_name="date", value_name=f"total_{metric}")
        .rename(columns={"Province_State": "location2", "Admin2": "location3"})
    )
    df["date"] = pd.to_datetime(df.date).dt.date.astype(str)
    df = df.sort_values(["location2", "location3", "date"])
    df[f"new_{metric}"] = df[f"total_{metric}"] - df.groupby(["location2", "location3"])[f"total_{metric}"].shift(1)
    df[f"new_{metric}_smoothed"] = (
        df.groupby(["location2", "location3"]).rolling(7)[f"new_{metric}"].mean().droplevel(level=[0, 1]).round(2)
    )
    df["location1"] = "United States"
    return df


def create_subnational():
    global_cases = clean_global_subnational("confirmed")
    global_deaths = clean_global_subnational("deaths")
    us_cases = clean_us_subnational("confirmed")
    us_deaths = clean_us_subnational("deaths")

    df = pd.concat(
        [
            pd.merge(global_cases, global_deaths, on=["location1", "location2", "location3", "date"], how="outer"),
            pd.merge(us_cases, us_deaths, on=["location1", "location2", "location3", "date"], how="outer"),
        ]
    ).sort_values(["location1", "location2", "location3", "date"])[
        [
            "location1",
            "location2",
            "location3",
            "date",
            "total_cases",
            "new_cases",
            "new_cases_smoothed",
            "total_deaths",
            "new_deaths",
            "new_deaths_smoothed",
        ]
    ]
    df = df[df.total_cases > 0]
<<<<<<< HEAD
    df.to_csv(os.path.join(OUTPUT_PATH, "subnational_cases_deaths.zip"), index=False, compression="zip")
    df_to_s3(df, extension="csv", compression="zip")
=======
    df.to_csv(os.path.join(OUTPUT_PATH, "subnational_cases_deaths.zip"), index=False,
              compression={"method": "zip", "archive_name": "subnational_cases_deaths.csv"})
>>>>>>> 6588b9b4


def main(skip_download=False):

    if not skip_download:
        print("\nAttempting to download latest CSV files...")
        download_csv()

    df_merged = _load_merged()

    if check_data_correctness(df_merged):
        print("Data correctness check %s.\n" % colored("passed", "green"))
    else:
        print_err("Data correctness check %s.\n" % colored("failed", "red"))
        sys.exit(1)

    if export(df_merged):
        print("Successfully exported CSVs to %s\n" % colored(os.path.abspath(OUTPUT_PATH), "magenta"))
    else:
        print_err("JHU export failed.\n")
        sys.exit(1)

    print("Generating megafile…")
    megafile.generate_megafile()
    print("Megafile is ready.")

    send_success(channel="corona-data-updates", title="Updated JHU GitHub exports")

    print("Generating subnational file…")
    create_subnational()


def update_db():
    time_str = datetime.now().astimezone(pytz.timezone("Europe/London")).strftime("%-d %B, %H:%M")
    source_name = f"Johns Hopkins University CSSE COVID-19 Data – Last updated {time_str} (London time)"
    import_dataset(
        dataset_name=DATASET_NAME,
        namespace="owid",
        csv_path=os.path.join(OUTPUT_PATH, DATASET_NAME + ".csv"),
        default_variable_display={"yearIsDay": True, "zeroDay": ZERO_DAY},
        source_name=source_name,
    )


if __name__ == "__main__":
    parser = argparse.ArgumentParser(description="Run JHU update script")
    parser.add_argument(
        "-s",
        "--skip-download",
        action="store_true",
        help="Skip downloading files from the JHU repository",
    )
    args = parser.parse_args()
    main(skip_download=args.skip_download)<|MERGE_RESOLUTION|>--- conflicted
+++ resolved
@@ -289,13 +289,9 @@
         ]
     ]
     df = df[df.total_cases > 0]
-<<<<<<< HEAD
-    df.to_csv(os.path.join(OUTPUT_PATH, "subnational_cases_deaths.zip"), index=False, compression="zip")
-    df_to_s3(df, extension="csv", compression="zip")
-=======
-    df.to_csv(os.path.join(OUTPUT_PATH, "subnational_cases_deaths.zip"), index=False,
-              compression={"method": "zip", "archive_name": "subnational_cases_deaths.csv"})
->>>>>>> 6588b9b4
+    compression = {"method": "zip", "archive_name": "subnational_cases_deaths.csv"}
+    df.to_csv(os.path.join(OUTPUT_PATH, "subnational_cases_deaths.zip"), index=False, compression=compression)
+    df_to_s3(df, extension="csv", compression=compression)
 
 
 def main(skip_download=False):
