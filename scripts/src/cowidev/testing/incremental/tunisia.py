--- conflicted
+++ resolved
@@ -1,20 +1,11 @@
-<<<<<<< HEAD
 import re
-=======
->>>>>>> 70b4b156
 import json
 
 from bs4 import BeautifulSoup, element
 import pandas as pd
 
-<<<<<<< HEAD
 from cowidev.utils import get_soup, clean_count, clean_date
 from cowidev.testing import CountryTestBase
-=======
-from cowidev.utils import get_soup, clean_date
-from cowidev.testing.utils.base import CountryTestBase
->>>>>>> 70b4b156
-
 
 class Tunisia(CountryTestBase):
     location: str = "Tunisia"
