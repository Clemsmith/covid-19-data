--- conflicted
+++ resolved
@@ -1,5 +1,4 @@
 pipeline:
-<<<<<<< HEAD
 
   vaccinations:
     get:
@@ -12,6 +11,7 @@
         - North Macedonia
         - South Africa
         - africacdc
+        - Austria
         # - Faeroe Islands
     process:
       skip_complete:
@@ -56,51 +56,4 @@
         - Benin #the source is n longer updating
     process:
     generate:
-    export:
-=======
-  get-data:
-    parallel: True
-    countries:
-    njobs: -2
-    skip_countries:
-      - Andorra
-      - Gabon
-      - Morocco # Government data doesn't differentiate 1- and 2-dose vaccines so we use WHO instead
-      - North Macedonia
-      - South Africa
-      - africacdc
-      - Austria
-      # - Faeroe Islands
-  process-data:
-    skip_complete:
-      - Pitcairn
-    skip_monotonic_check:
-    skip_anomaly_check:
-      Australia:
-        - date: 2021-05-23
-          metrics: people_vaccinated
-      Bahrain:
-        - date: 2021-03-06
-          metrics: total_vaccinations
-      Bolivia:
-        - date: 2021-03-06
-          metrics: people_vaccinated
-      Brazil:
-        - date: 2021-01-21
-          metrics: 
-           - total_vaccinations
-           - people_vaccinated
-      Bulgaria:
-        - date: 2021-12-14
-          metrics: total_boosters
-      Luxembourg:
-        - date: 2021-11-29
-          metrics: people_fully_vaccinated
-      Nigeria:
-        - date: 2021-06-15
-          metrics: people_fully_vaccinated
-      United States:
-        - date: 2020-12-16
-          metrics: people_vaccinated
-  generate-dataset:
->>>>>>> 167e2101
+    export: